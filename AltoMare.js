/**
 * A schema validation system that allows defining, validating, and managing data schemas.
 *
 * Made for the Sora.js library
 */
class AltoMare {
    #schemas = {};
    #templates = {};
    #validators = {
        enum: (value, enumValues) => enumValues.includes(value),
        min: (value, minValue) => value >= minValue,
        max: (value, maxValue) => value <= maxValue,
        minLength: (value, minLength) => value.length >= minLength,
        maxLength: (value, maxLength) => value.length <= maxLength,
        pattern: (value, pattern) => new RegExp(pattern).test(value)
    };
    #typeValidators = {
        string: v => typeof v === "string",
        number: v => typeof v === "number",
        boolean: v => typeof v === "boolean",
        object: v => v && typeof v === "object" && !Array.isArray(v),
        array: Array.isArray,
        null: v => v === null,
        any: () => true
    };

    /**
     * Registers a custom validator or a set of validators.
     *
     * @param {Object<string, Function>|Function|Array<Object<string, Function>>} validators
     *  - An object with validator names as keys and validator functions as values,
     *    or an array of such objects, or a single validator function (must throw an error).
     * @throws {Error} If a function is provided instead of an object with a name.
     */
    registerValidator(validators) {
        if (typeof validators === "function") {
            throw new Error("Validator must be an object with validator names as keys and functions as values.");
        }

        if (Array.isArray(validators)) {
            validators.forEach(validator => this.registerValidator(validator));
            return;
        }

        Object.entries(validators).forEach(([name, validator]) => {
            this.#validators[name] = validator;
        });
    }

    /**
     * Registers a schema with a specific name.
     *
     * @param {string} name - The unique name of the schema.
     * @param {Object} schema - The schema definition.
     */
    register(name, schema) {
        this.#schemas[name] = schema;
    }

    /**
     * Registers a schema by extending an existing template with optional overrides.
     *
     * @param {string} name - The unique name of the new schema.
     * @param {string} templateName - The name of the template to extend.
     * @param {Object} [overrides={}] - Properties to override in the template.
     * @throws {Error} If the template does not exist.
     */
    registerFromTemplate(name, templateName, overrides = {}) {
        const template = this.#templates[templateName];
        if (!template) throw new Error(`Template '${templateName}' not found`);
        this.register(name, { ...template, ...overrides });
    }

    /**
     * Validates data against a registered schema.
     *
     * @param {string} schemaName - The name of the schema to validate against.
     * @param {Object} data - The data to validate.
     * @returns {boolean} True if validation passes.
     * @throws {Error} If validation fails or the schema is not found.
     */
    validate(schemaName, data) {
        const schema = this.get(schemaName);
        return this.#validateSchema(schemaName, schema, data);
    }

    /**
     * Retrieves a schema by name.
     *
     * @param {string} name - The name of the schema.
     * @returns {Object} The schema definition.
     * @throws {Error} If the schema is not found.
     */
    get(name) {
        const schema = this.#schemas[name];
        if (!schema) throw new Error(`Schema '${name}' not found`);
        return schema;
    }

    /**
     * Unregisters a schema by name.
     *
     * @param {string} name - The name of the schema to remove.
     */
    unregister(name) {
        delete this.#schemas[name];
    }

    /**
     * Loads templates from a JSON string.
     *
     * @param {string} templateJson - A JSON string containing templates.
     */
    loadTemplates(templateJson) {
        try {
            this.#templates = JSON.parse(templateJson);
        } catch (error) {
            throw new Error(`Failed to parse templates JSON: ${error.message}`);
        }
    }

    /**
     * Validates that all required properties are present in the data.
     *
     * @private
     * @param {Object} data - The data to validate.
     * @param {Object} schema - The schema definition.
     * @param {string} schemaName - The name of the schema for error reporting.
     * @throws {Error} If a required property is missing.
     */
    #validateRequired(data, schema, schemaName) {
        const required = schema.requiredProperties || [];
        const missing = required.filter(key => !(key in data));
        if (missing) {
<<<<<<< HEAD
            throw new Error(`Schema ${schemaName}: required property '${missing.join(", ")}' missing`);
=======
            throw new Error(`Schema ${schemaName}: required property '${missing}' is missing`);
>>>>>>> 00a00319
        }
    }

    /**
     * Validates properties of the data against schema rules.
     *
     * @private
     * @param {Object} data - The data to validate.
     * @param {Object} schema - The schema definition.
     * @param {string} schemaName - The name of the schema for error reporting.
     * @returns {boolean} True if validation passes.
     * @throws {Error} If any property validation fails.
     */
    #validateProperties(data, schema, schemaName) {
        const allowedKeys = Object.keys(schema).filter(key => key !== "requiredProperties");
        const dataKeys = Object.keys(data);
        const unknownKeys = dataKeys.filter(key => !allowedKeys.includes(key));
        if (unknownKeys.length > 0) {
            throw new Error(`Schema ${schemaName}: unknown properties '${unknownKeys.join(", ")}' are not allowed`);
        }

        for (const [key, rule] of Object.entries(schema)) {
            if (key === "requiredProperties" || !(key in data)) continue;

            const value = data[key];
            const currentSchemaName = `${schemaName}.${key}`;

            this.#validateType(value, rule, currentSchemaName);
            this.#validateRules(value, rule, currentSchemaName);
            this.#validateNested(value, rule, currentSchemaName);
        }

        return true;
    }

    /**
     * Validates the type of a value against the schema's type rule.
     *
     * @private
     * @param {*} value - The value to validate.
     * @param {Object} rule - The rule containing type information.
     * @param {string} schemaName - The name of the schema for error reporting.
     * @throws {Error} If the type validation fails.
     */
    #validateType(value, rule, schemaName) {
        if (!this.#typeValidators[rule.type]) {
            throw new Error(`Schema ${schemaName}: unknown type '${rule.type}'`);
        }
        if (rule.type && !this.#typeValidators[rule.type]?.(value)) {
            throw new Error(`Schema ${schemaName}: type validation failed. Expected ${rule.type}, got ${typeof value}`);
        }
    }

    /**
     * Validates a value against rule-specific validators (e.g., min, max, pattern).
     *
     * @private
     * @param {*} value - The value to validate.
     * @param {Object} rule - The rule containing validation constraints.
     * @param {string} schemaName - The name of the schema for error reporting.
     * @throws {Error} If any rule validation fails.
     */
    #validateRules(value, rule, schemaName) {
        for (const [validatorName, validator] of Object.entries(this.#validators)) {
            if (rule[validatorName] !== undefined) {
                if (!validator(value, rule[validatorName])) {
                    throw new Error(`Schema ${schemaName}: ${validatorName} validation failed`);
                }
            }
        }
    }

    #validateSchema(schemaName, schema, data) {
        this.#validateRequired(data, schema, schemaName);
        return this.#validateProperties(data, schema, schemaName);
    }

    /**
     * Validates nested properties or array items based on schema rules.
     *
     * @private
     * @param {*} value - The value to validate.
     * @param {Object} rule - The rule containing nested property or item schemas.
     * @param {string} schemaName - The name of the schema for error reporting.
     * @throws {Error} If nested validation fails.
     */
    #validateNested(value, rule, schemaName) {
        if (rule.properties && value) {
            this.#validateSchema(schemaName, rule.properties, value);
        }

        if (rule.items && Array.isArray(value)) {
            value.forEach((item, index) => {
                const arraySchemaName = `${schemaName}[${index}]`;
                this.#validateSchema(arraySchemaName, rule.items, item);
            });
        }
    }
}

export default AltoMare;<|MERGE_RESOLUTION|>--- conflicted
+++ resolved
@@ -132,11 +132,7 @@
         const required = schema.requiredProperties || [];
         const missing = required.filter(key => !(key in data));
         if (missing) {
-<<<<<<< HEAD
             throw new Error(`Schema ${schemaName}: required property '${missing.join(", ")}' missing`);
-=======
-            throw new Error(`Schema ${schemaName}: required property '${missing}' is missing`);
->>>>>>> 00a00319
         }
     }
 
