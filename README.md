--- conflicted
+++ resolved
@@ -1,11 +1,6 @@
 # SoraJS
 
-<<<<<<< HEAD
 A library of systemically designed modules made to be solution-agnostic. Made to serve as the fundamental building block for anything that you can think of.
 
-> [!CAUTION]
-> SoraJS is in development and is not suitable for production use.
-=======
 > [!WARNING]  
-> SoraJS is currently going under a recode. Check out [this pull request](https://github.com/LTBlueLatios/SoraJS/pull/32) to get a sneak peek at the development progress.
->>>>>>> 59d78393
+> SoraJS is currently going under a recode. Check out [this pull request](https://github.com/LTBlueLatios/SoraJS/pull/32) to get a sneak peek at the development progress.